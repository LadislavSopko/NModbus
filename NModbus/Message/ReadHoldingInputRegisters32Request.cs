﻿using System.Diagnostics;
using System.IO;

namespace NModbus.Message
<<<<<<< HEAD
{
  public class ReadHoldingInputRegisters32Request : ReadHoldingInputRegistersRequest
  {
    public ReadHoldingInputRegisters32Request()
    {
=======
{
    internal class ReadHoldingInputRegisters32Request : ReadHoldingInputRegistersRequest
    {
        public ReadHoldingInputRegisters32Request()
        {
        }

        public ReadHoldingInputRegisters32Request(byte functionCode, byte slaveAddress, ushort startAddress, ushort numberOfPoints)
            : base(functionCode, slaveAddress, startAddress, numberOfPoints)
        {
            StartAddress = startAddress;
            NumberOfPoints = numberOfPoints;
        }

        public override void ValidateResponse(IModbusMessage response)
        {
            var typedResponse = response as ReadHoldingInputRegistersResponse;
            Debug.Assert(typedResponse != null, "Argument response should be of type ReadHoldingInputRegistersResponse.");
            var expectedByteCount = NumberOfPoints * 4;

            if (expectedByteCount != typedResponse.ByteCount)
            {
                string msg = $"Unexpected byte count. Expected {expectedByteCount}, received {typedResponse.ByteCount}.";
                throw new IOException(msg);
            }
        }

        public override string ToString()
        {
            string msg = $"Read {NumberOfPoints} {(FunctionCode == ModbusFunctionCodes.ReadHoldingRegisters ? "holding" : "input")} registers starting at address {StartAddress}.";
            return msg;
        }
>>>>>>> ea6e5586
    }
}<|MERGE_RESOLUTION|>--- conflicted
+++ resolved
@@ -2,15 +2,8 @@
 using System.IO;
 
 namespace NModbus.Message
-<<<<<<< HEAD
 {
-  public class ReadHoldingInputRegisters32Request : ReadHoldingInputRegistersRequest
-  {
-    public ReadHoldingInputRegisters32Request()
-    {
-=======
-{
-    internal class ReadHoldingInputRegisters32Request : ReadHoldingInputRegistersRequest
+    public class ReadHoldingInputRegisters32Request : ReadHoldingInputRegistersRequest
     {
         public ReadHoldingInputRegisters32Request()
         {
@@ -41,6 +34,5 @@
             string msg = $"Read {NumberOfPoints} {(FunctionCode == ModbusFunctionCodes.ReadHoldingRegisters ? "holding" : "input")} registers starting at address {StartAddress}.";
             return msg;
         }
->>>>>>> ea6e5586
     }
 }